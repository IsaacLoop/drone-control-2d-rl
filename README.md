--- conflicted
+++ resolved
@@ -51,15 +51,11 @@
 
 ## Results
 
-<<<<<<< HEAD
 ### Original experiment
 
 The first experiment consisted in training an agent whose actor was roughly 1 Mo to be able to go anything between 0 and 5 m/s in any direction, reliably.
 
-After 6 hours of training on a RTX 3060, I ended up with a very capable AI that can go in the intended direction, at the intended speed, reliably with an margin of error of 0.01 m/s, even with any kind of wind of rain.
-=======
 After 6 hours of training on a RTX 3060, I ended up with a very capable AI that can go in the intended direction, at the intended speed, reliably with a margin of error of 0.01 m/s, even with any kind of wind or rain.
->>>>>>> 54acdc13
 
 ![Screenshot of Tensorboard showing the training reward over time](img/tensorboard-train-reward-ma.png)
 
